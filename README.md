﻿# SCIMS - Star Citizen Inventory Management System

A comprehensive web-based inventory management system for Star Citizen organizations, designed to help players track resources, plan crafting operations, optimize resource acquisition, and integrate with external tools.

## Features

### Core Pillars

1. **Inventory Tracking & Location Awareness**
   - Track resources and items across multiple locations
   - Real-time inventory state management
   - Location-aware storage tracking (stations, ships, player inventories)

2. **Planning & Goal Management**
   - Plan crafting operations from recipes
   - Track in-progress crafts with real-time status
   - Set and monitor organizational goals
   - Track completion outcomes

3. **Resource Optimization Engine**
   - Automatic source determination for materials
   - Smart prioritization: current stocks → other players' available stocks → in-universe sources
   - Cost/benefit analysis for resource acquisition

4. **Open Integration Framework**
   - API-first design with comprehensive REST endpoints
   - Webhook support for real-time updates
   - Data import/export capabilities (CSV, JSON)
   - External tool integration support

5. **Analytics & Improvement**
   - User consent-based data collection
   - Recipe/item/usage logging
   - Community-shared knowledge base
   - Usage analytics for continuous improvement

## Technology Stack

- **Backend:** FastAPI (Python 3.11+), PostgreSQL 15+, Redis, Celery
- **Frontend:** React 18+ with TypeScript, Vite
- **Infrastructure:** Docker Compose, Nginx
- **Database:** SQLAlchemy ORM, Alembic migrations
- **Authentication:** JWT tokens

## Prerequisites

- **Docker & Docker Compose** (recommended for quick setup)
  - Docker Desktop or Docker Engine 20.10+
  - Docker Compose v2.0+
- **Git** for cloning the repository
- **Optional (for local development):**
  - Python 3.11+ (for backend development)
  - Node.js 20+ and pnpm (for frontend development)

## Quick Start

### Using Docker Compose (Recommended)

1. **Clone the repository:**
   ```bash
   git clone https://github.com/Comnyando/SCIMS.git
   cd SCIMS
   ```

2. **Set up environment variables:**
   ```bash
   cp .env.example .env
   # Edit .env with your configuration if needed
   ```

3. **Start all services:**
   ```bash
   docker compose up --build
   ```

4. **Access the application:**
   - Frontend: http://localhost
   - Backend API: http://localhost/api/v1
   - API Documentation: http://localhost/api/docs
   - Backend Health Check: http://localhost/api/v1/health

### Development Mode

The default `docker-compose.yml` runs in development mode with:
- Hot-reload enabled for both frontend and backend
- Volume mounts for live code changes
- Development-friendly logging

### Production Mode

For a production-like setup:
```bash
docker compose -f docker-compose.prod.yml up --build -d
```

**Note:** Ensure you've configured proper environment variables and secrets before running in production.

## Project Structure

```
SCIMS/
├── backend/              # FastAPI backend application
│   ├── app/             # Application code
│   │   ├── main.py      # FastAPI app entry point
│   │   ├── config.py    # Configuration management
│   │   ├── models/      # SQLAlchemy models
│   │   ├── schemas/     # Pydantic schemas
│   │   └── services/    # Business logic
│   ├── alembic/         # Database migrations
│   ├── tests/           # Backend tests
│   └── requirements.txt # Python dependencies
├── frontend/            # React frontend application
│   ├── src/            # Source code
│   │   ├── components/ # React components
│   │   ├── pages/      # Page components
│   │   ├── services/   # API services
│   │   ├── hooks/      # React hooks
│   │   └── types/      # TypeScript types
│   ├── public/         # Static assets
│   └── package.json    # Node.js dependencies
├── nginx/              # Nginx configuration
│   └── default.conf    # Reverse proxy config
├── planning/           # Architecture and planning docs
├── docker-compose.yml  # Development Docker Compose
├── docker-compose.prod.yml  # Production Docker Compose
└── .env.example        # Environment variables template
```

## Services

The application runs the following services:

- **PostgreSQL** (port 5432) - Primary database
- **Redis** (port 6379) - Caching and task queue broker
- **Backend API** (port 8000) - FastAPI application
- **Frontend** (port 5173) - Vite dev server (dev mode)
- **Nginx** (ports 80/443) - Reverse proxy and static file server

## Environment Variables

Copy `.env.example` to `.env` and configure as needed. Key variables include:

- Database connection settings
- Redis connection settings
- JWT secrets (generate secure values for production)
- CORS origins
- API URLs

See `.env.example` for a complete list with descriptions.

## Development

### Local Development (Without Docker)

See individual README files for detailed setup:
- [Backend Development Setup](backend/README.md)
- [Frontend Development Setup](frontend/README.md)

### Common Docker Commands

```bash
# Start all services
docker compose up

# Start in background
docker compose up -d

# Rebuild and start
docker compose up --build

# Stop all services
docker compose down

# View logs
docker compose logs -f [service-name]

# Execute commands in containers
docker compose exec backend python -m alembic upgrade head
docker compose exec frontend pnpm install
```

### Using the `dc` Alias

If you've set up the `dc` alias (see [PowerShell alias setup](#)), you can use:
```bash
dc up --build
dc ps
dc logs -f backend
dc down
```

## Documentation

- [Installation Guide](docs/getting-started/installation.md) - Detailed installation instructions
- [Backend README](backend/README.md) - Backend development guide
- [Frontend README](frontend/README.md) - Frontend development guide
- [Architecture Documentation](planning/architecture.md) - System architecture
- [Implementation Roadmap](planning/implementation-roadmap.md) - Development timeline

## API Documentation

When the backend is running, interactive API documentation is available at:
- **Swagger UI:** http://localhost/api/docs
- **ReDoc:** http://localhost/api/redoc

## Current Status

**Phase 0: Foundation Setup** ✅
- ✅ Repository structure
- ✅ Docker development environment
- ✅ Basic backend and frontend setup
- ✅ Nginx reverse proxy configuration

**Phase 2: Inventory Core** ✅
- ✅ Database schema and migrations
- ✅ Authentication system (JWT-based)
- ✅ Core inventory tracking API
- ✅ Inventory adjustment and transfer operations
- ✅ Stock reservation system
- ✅ Transaction history and audit trail
- ✅ React frontend with TypeScript
- ✅ Blueprint.js component library integration
- ✅ Items, Locations, and Inventory management pages

### Inventory Management Features

The inventory management system is now fully operational:

- **Multi-Location Tracking**: Track items across stations, ships, warehouses, and player inventories
- **Real-Time Stock Levels**: View current quantity, reserved quantity, and available quantity
- **Inventory Adjustments**: Add or remove items with automatic history logging
- **Item Transfers**: Move items between locations with validation
- **Stock Reservations**: Reserve items for planned operations (e.g., crafting)
- **Access Control**: Role-based permissions (viewer, member, owner)
- **Transaction History**: Complete audit trail of all inventory changes
- **Filtering & Search**: Find items by name, location, or ID

**Next Steps:**
<<<<<<< HEAD
- Resource Optimization Engine (Phase 4)
- Analytics & Integration (Phase 5)

### Crafting & Blueprints Features

The Blueprints System allows you to:

- **Create Blueprints**: Define crafting recipes with ingredients, output items, and crafting times
- **Browse Blueprints**: Search and filter blueprints by category, visibility, and output item
- **Share Blueprints**: Make blueprints public for community sharing or keep them private
- **Blueprint Details**: View complete blueprint information including ingredients and usage statistics
- **Popular Blueprints**: Discover the most-used blueprints from the community
- **Blueprint Validation**: Automatic validation ensures all referenced items exist
- **Access Control**: Private blueprints are only visible to creators; public blueprints are visible to all authenticated users

All blueprints support:
- Multiple ingredients with customizable quantities
- Optional ingredients for flexible recipes
- Categorization (Weapons, Components, Food, Materials, etc.)
- Usage tracking for popularity metrics
- Full CRUD operations (Create, Read, Update, Delete)

*Note: Crafts management (actually executing blueprints to produce items) will be available in Phase 3.2*
=======
- Planning & Crafting features (Phase 3)
- Resource Optimization Engine (Phase 4)
- Analytics & Integration (Phase 5)
>>>>>>> e68d84fd

See [Implementation Roadmap](planning/implementation-roadmap.md) for the complete development plan.

## Contributing

Contributions are welcome! Please:

1. Review the [Architecture Documentation](planning/architecture.md)
2. Check the [Implementation Roadmap](planning/implementation-roadmap.md) for current priorities
3. Follow the code style and conventions
4. Write tests for new features
5. Update documentation as needed

## License

[To be determined]

## Support

For questions, issues, or feature requests, please open an issue on GitHub.

---

**Project Repository:** [https://github.com/Comnyando/SCIMS](https://github.com/Comnyando/SCIMS)<|MERGE_RESOLUTION|>--- conflicted
+++ resolved
@@ -236,7 +236,6 @@
 - **Filtering & Search**: Find items by name, location, or ID
 
 **Next Steps:**
-<<<<<<< HEAD
 - Resource Optimization Engine (Phase 4)
 - Analytics & Integration (Phase 5)
 
@@ -260,11 +259,9 @@
 - Full CRUD operations (Create, Read, Update, Delete)
 
 *Note: Crafts management (actually executing blueprints to produce items) will be available in Phase 3.2*
-=======
 - Planning & Crafting features (Phase 3)
 - Resource Optimization Engine (Phase 4)
 - Analytics & Integration (Phase 5)
->>>>>>> e68d84fd
 
 See [Implementation Roadmap](planning/implementation-roadmap.md) for the complete development plan.
 
